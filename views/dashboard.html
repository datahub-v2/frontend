--- conflicted
+++ resolved
@@ -20,26 +20,16 @@
     <div class="row">
       <div class="col-sm-4 col-xs-12">
          <div class="detail">
-<<<<<<< HEAD
-=======
-           
+
             <div class="col-sm-3 text-center">
->>>>>>> c0bce562
 
             <div class="col-sm-4 text-center">
                 <img src="{{avatar}}" />
             </div>
-<<<<<<< HEAD
-
-            <div class="col-sm-8">
+
+            <div class="col-sm-9">
                 <a href="/{{ profile.username }}" class="name">{{ profile.username }}</a>
                 <p class="email">{{ profile.email }}</p>
-=======
-                
-            <div class="col-sm-9">
-                <a href="/{{ currentUser.username }}" class="name">{{ currentUser.username }}</a>
-                <p class="email">{{ currentUser.email }}</p>
->>>>>>> c0bce562
                 <div class="border-custom"></div>
                 <h3><span>Plan:</span> {{profile.plan}}</h3>
             </div>
