--- conflicted
+++ resolved
@@ -7,7 +7,7 @@
   background-size:contain;
 
   @media screen and (max-width:768px){
-    
+
         padding: 120px 0 60px !important;
     label {
         padding-top:30px;
@@ -25,11 +25,7 @@
 
 footer label {
   text-transform:uppercase;
-<<<<<<< HEAD
   color:#ff7900;
-=======
-  color:#313131;
->>>>>>> 4cf2c05c
   padding:0px 0 15px 0;
 }
 
@@ -62,7 +58,7 @@
   color:#909090;
 }
 
-.footer-bottom .social-icons{ 
+.footer-bottom .social-icons{
   padding-top:2px;
   text-align:right;
 }
@@ -75,6 +71,6 @@
 }
 
 .footer-bottom .fas {
-  
+
   font-size:16px;
 }