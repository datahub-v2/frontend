--- conflicted
+++ resolved
@@ -8,7 +8,6 @@
   // eslint-disable-next-line new-cap
   const router = express.Router()
 
-<<<<<<< HEAD
   router.get('/', function (req, res) {
     // TODO: check if a user is signed in here later + add tests:
     if (false) {
@@ -20,12 +19,6 @@
       title: 'Home'
     });
 	})
-=======
-  router.get('/', (req, res) => {
-    res.render('home.html', {
-    })
-  })
->>>>>>> ef9d628b
 
   router.get('/:owner/:name', async (req, res) => {
     const api = new lib.DataHubApi(config)
